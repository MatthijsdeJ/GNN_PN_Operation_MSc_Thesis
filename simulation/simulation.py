# -*- coding: utf-8 -*-
"""
Created on Fri Jan 28 13:51:31 2022

@author: matthijs
"""

import grid2op
import auxiliary.grid2op_util as g2o_util
from auxiliary.grid2op_util import ts_to_day, select_single_substation_from_topovect, env_step_raise_exception
from auxiliary.config import get_config, StrategyType, ModelType
import torch
import simulation.strategy as strat
from training.models import GCN, FCNN, Model
import json
import logging
from auxiliary.generate_action_space import get_env_actions
import numpy as np
import os
from typing import List, Dict
import time


def simulate():
    """
    Generate imitation learning data from the tutor model.
    """
    # Load constants, settings, hyperparameters, arguments
    config = get_config()
    n_chronics = config['simulation']['n_chronics']
    partition = config['simulation']['partition']
    ts_in_day = int(config['rte_case14_realistic']['ts_in_day'])
    disable_line = config['simulation']['disable_line']
    logging_path = config['paths']['evaluation_log']
    save_data = config['simulation']['save_data']

    # Initialize logging
    logging.basicConfig(filename=logging_path, filemode='w', format='%(message)s', level=logging.INFO)

    # Initialize environment
    env = g2o_util.init_env()

    # Initialize strategy
    strategy = init_strategy(env)

    # Specify scenarios
    if partition == 'train':
        scenarios = np.load(config['paths']['data_split'] + 'train_scenarios.npy')
    elif partition == 'val':
        scenarios = np.load(config['paths']['data_split'] + 'val_scenarios.npy')
    elif partition == 'test':
        scenarios = np.load(config['paths']['data_split'] + 'test_scenarios.npy')
    elif partition == 'all':
        scenarios = range(0, n_chronics)
    else:
        raise ValueError()

    # Log config
    log_and_print(f'Config: {config}')

    # Loop over chronics
    for num in scenarios:
        env.set_id(num)
        env.reset()

        try:
            log_and_print(f'{env.nb_time_step}: Current chronic: %s' % env.chronics_handler.get_name())

            # (Re)set variables
            days_completed = 0
            if save_data:
                chronic_datapoints = day_datapoints = []

            # Disable lines, if any
            if disable_line != -1:
                obs = env_step_raise_exception(env, env.action_space({"set_line_status": (disable_line, -1)}))
            else:
                obs = env_step_raise_exception(env, env.action_space())

            # Save reference topology
            reference_topo_vect = obs.topo_vect.copy()

            # Capture time for analysing durations
            start_day_time = time.thread_time_ns() / 1e9

            # While chronic is not completed
            while env.nb_time_step < env.chronics_handler.max_timestep():

                # Reset at midnight,  add day data to chronic data
                if env.nb_time_step % ts_in_day == ts_in_day - 1:

                    end_day_time = time.thread_time_ns() / 1e9

                    log_and_print(f'{env.nb_time_step}: Day {ts_to_day(env.nb_time_step, ts_in_day)} completed in '
                                  f'{end_day_time - start_day_time:.2f} seconds.')
                    days_completed += 1
                    start_day_time = time.thread_time_ns() / 1e9

                    # Reset topology
                    env_step_raise_exception(env, env.action_space({'set_bus': reference_topo_vect}))

                    # Save and reset data
                    if save_data:
                        chronic_datapoints += day_datapoints
                        day_datapoints = []

                    continue

                # Strategy selects an action
                obs = env.get_obs()
                before_action_time = time.thread_time_ns() / 1e3
                action, datapoint = strategy.select_action(obs)
                action_duration = time.thread_time_ns() / 1e3 - before_action_time

                # Assert not more than one substation is changed and no lines are changed
                assert (action._subs_impacted is None) or (sum(action._subs_impacted) < 2), \
                    ("Actions should at most impact a single substation.")
                assert np.array_equal(obs.line_status, (obs + action).line_status), \
                    ("Action should not impact the line status.")

                timestep = env.nb_time_step

<<<<<<< HEAD
                # Disable lines
                if env.nb_time_step in [attack1_begin, attack2_begin]:
                    attack_line = attack1_line if env.nb_time_step == attack1_begin else attack2_line
                    line_status_copy = action.set_line_status.copy()
                    line_status_copy[attack_line] = -1
                    action.set_line_status = line_status_copy
                    # Ensure change_bus vector is zero at disabled line endpoints
                    if 1 in [action.change_bus[env.line_or_pos_topo_vect[attack_line]],
                             action.change_bus[env.line_ex_pos_topo_vect[attack_line]]]:
                        action = env.action_space({'set_line_status': line_status_copy})
                    log_and_print(f"{env.nb_time_step}: Line {attack_line} disabled by attack.")
                try:
                    # Assert check disabled lines
                    if attack1_begin < timestep < attack1_end:
                        assert obs.line_status[attack1_line] == False
                    if attack2_begin < timestep < attack2_end:
                        assert obs.line_status[attack2_line] == False
                except AssertionError as e:
                    import ipdb
                    ipdb.set_trace()
                    print(e)

                # Re-enable lines
                if env.nb_time_step in [attack1_end, attack2_end]:
                    attack_line = attack1_line if env.nb_time_step == attack1_end else attack2_line
                    line_status_copy = action.set_line_status.copy()
                    line_status_copy[attack_line] = 1
                    action.set_line_status = line_status_copy
                    # Ensure change_bus vector is zero at disabled line endpoints
                    if 1 in [action.change_bus[env.line_or_pos_topo_vect[attack_line]],
                             action.change_bus[env.line_ex_pos_topo_vect[attack_line]]]:
                        action = env.action_space({'set_line_status': line_status_copy})
                    log_and_print(f"{env.nb_time_step}: Line {attack_line} no longer disabled by attack.")

=======
>>>>>>> 96c6b11e
                # Take the selected action in the environment
                previous_max_rho = obs.rho.max()
                previous_topo_vect = obs.topo_vect
                obs, _, _, _ = env.step(action)

                timestep = env.nb_time_step
                try:
                    # Assert check disabled lines
                    if attack1_begin < timestep < attack1_end:
                        assert obs.line_status[attack1_line] == False
                    if attack2_begin < timestep < attack2_end:
                        assert obs.line_status[attack2_line] == False
                except AssertionError as e:
                    import ipdb
                    ipdb.set_trace()
                    print(e)

                # Potentially log action information
                if previous_max_rho > config['simulation']['activity_threshold']: #and not env.done:
                    topo_vect_diff = 1 - np.equal(previous_topo_vect, obs.topo_vect)
                    mask, sub_id = select_single_substation_from_topovect(torch.tensor(topo_vect_diff),
                                                                          torch.tensor(obs.sub_info),
                                                                          select_nothing_condition=lambda x:
                                                                          not any(x)
                                                                          )
                    log_and_print(f"{env.nb_time_step}: Action selected. "
                                  f"Old max rho: {previous_max_rho:.4f}, "
                                  f"new max rho: {obs.rho.max():.4f}, "
                                  f"substation: {sub_id}, "
                                  f"configuration: {list(obs.topo_vect[mask == 1])}, "
                                  f"action duration in microsecond: {int(action_duration)}.")

                # Save action data
                if save_data and datapoint is not None:
                    day_datapoints.append(datapoint)

                # If the game is done at this point, this indicated a (failed) game over.
                # If so, reset the environment to the start of next day and discard the records
                if env.done:
                    log_and_print(f'{env.nb_time_step}: Failure of day {ts_to_day(env.nb_time_step, ts_in_day)}.')

                    g2o_util.skip_to_next_day(env, ts_in_day, int(env.chronics_handler.get_name()), disable_line)
                    day_datapoints = []
                    start_day_time = time.thread_time_ns() / 1e9

            # At the end of a chronic, print a message, and store and reset the corresponding records
            log_and_print(f'{env.nb_time_step}: Chronic exhausted! \n\n\n')

            # Saving and resetting the data
            if save_data:
                save_records(chronic_datapoints, int(env.chronics_handler.get_name()), days_completed)

        except (grid2op.Exceptions.DivergingPowerFlow, grid2op.Exceptions.BackendError) as e:
            log_and_print(f'{env.nb_time_step}: Uncaught exception encountered on ' +
                          f'day {ts_to_day(env.nb_time_step, ts_in_day)}: {e}.' +
                          ("" if not hasattr(e, '__notes__') else " ".join(e.__notes__)) +
                          ". Skipping this scenario. \n\n\n")


<<<<<<< HEAD
def _create_opponent_variables(day_offset: int = 0):
    """
    Create the opponent variables:
    attack1_begin, attack1_end, attack1_line, attack2_begin, attack2_end, attack2_line


    Parameters
    ----------
    day_offset : int
        The timestep that denotes the start of the day.

    Returns
    -------
    attack1_begin : int
        The timestep where the first attack starts.
    attack1_end : int
        The timestep where the first attack ends.
    attack1_line : int
        The line disabled by the first attack.
    attack2_begin : int
        The timestep where the second attack ends.
    attack2_end : int
        The timestep where the second attack ends.
    attack2_line : int
        The line disabled by the second attack.
    """
    config = get_config()
    attack_lines = config['simulation']['opponent']['attack_lines']
    attack_duration = config['simulation']['opponent']['attack_duration']
    attack_cooldown = config['simulation']['opponent']['attack_cooldown']

    attack1_begin = min(random.randint(1, ts_in_day - 2 * attack_duration - attack_cooldown - 2),
                        random.randint(1, ts_in_day - 2 * attack_duration - attack_cooldown - 2))
    attack1_end = attack1_begin + attack_duration
    attack1_line = random.choice(attack_lines)

    attack2_begin = random.randint(attack1_end + attack_cooldown, ts_in_day - attack_duration - 1)
    attack2_end = attack2_begin + attack_duration
    attack2_line = random.choice(attack_lines)

    attack1_begin += day_offset
    attack1_end += day_offset
    attack2_begin += day_offset
    attack2_end += day_offset

    return attack1_begin, attack1_end, attack1_line, attack2_begin, attack2_end, attack2_line


=======
>>>>>>> 96c6b11e
def log_and_print(msg: str):
    """
    Log and print a message.

    Parameters
    ----------
    msg : str
        The message.
    """
    print(msg)
    logging.info(msg)


def init_model() -> Model:
    """
    Initialize the machine learning model.

    Returns
    -------
    model : Model
        The machine learning model.
    """
    config = get_config()
    train_config = config['training']
    model_path = config['paths']['model']

    # Initialize model
    if train_config['hyperparams']['model_type'] == ModelType.GCN:
        model = GCN(train_config['hyperparams']['LReLu_neg_slope'],
                    train_config['hyperparams']['weight_init_std'],
                    train_config['GCN']['constants']['N_f_gen'],
                    train_config['GCN']['constants']['N_f_load'],
                    train_config['GCN']['constants']['N_f_endpoint'],
                    train_config['GCN']['hyperparams']['N_GCN_layers'],
                    train_config['hyperparams']['N_node_hidden'],
                    train_config['GCN']['hyperparams']['aggr'],
                    train_config['GCN']['hyperparams']['network_type'],
                    train_config['GCN']['hyperparams']['layer_type'],
                    train_config['GCN']['hyperparams']['GINConv_nn_depth'])
    elif train_config['hyperparams']['model_type'] == ModelType.FCNN:
        model = FCNN(train_config['hyperparams']['LReLu_neg_slope'],
                     train_config['hyperparams']['weight_init_std'],
                     train_config['FCNN']['constants']['size_in'],
                     train_config['FCNN']['constants']['size_out'],
                     train_config['FCNN']['hyperparams']['N_layers'],
                     train_config['hyperparams']['N_node_hidden'])
    else:
        raise ValueError("Invalid model_type value.")

    # Load model
    model.load_state_dict(torch.load(model_path))

    return model


def init_strategy(env: grid2op.Environment) -> strat.AgentStrategy:
    """
    Initialize the strategy.

    Parameters
    ----------
    env : grid2op.Environment
        The grid2op environment.

    Returns
    -------
    strategy : StrategyType
        The initialized strategy.
    """
    config = get_config()
    strategy_type = config['simulation']['strategy']

    if strategy_type == StrategyType.IDLE:
        strategy = strat.IdleStrategy(env.action_space({}))
    elif strategy_type == StrategyType.GREEDY:
        strategy = strat.GreedyStrategy(config['simulation']['activity_threshold'],
                                        env.action_space({}),
                                        get_env_actions(env, disable_line=config['simulation']['disable_line']))
    elif strategy_type == StrategyType.N_MINUS_ONE:
        strategy = strat.NMinusOneStrategy(config['simulation']['activity_threshold'],
                                           env.action_space,
                                           get_env_actions(env, disable_line=config['simulation']['disable_line']),
                                           config['simulation']['NMinusOne_strategy']['line_idxs_to_consider_N-1'],
                                           config['simulation']['NMinusOne_strategy']['N0_rho_threshold'])
    elif strategy_type == StrategyType.NAIVE_ML:
        # Initialize model and normalization statistics
        model = init_model()
        feature_statistics_path = config['paths']['data']['processed'] + 'auxiliary_data_objects/feature_stats.json'
        with open(feature_statistics_path, 'r') as file:
            feature_statistics = json.loads(file.read())

        # Initialize strategy
        strategy = strat.NaiveStrategy(model,
                                       feature_statistics,
                                       env.action_space,
                                       config['simulation']['activity_threshold'])
    elif strategy_type == StrategyType.VERIFY_ML:
        # Initialize model and normalization statistics
        model = init_model()
        feature_statistics_path = config['paths']['data']['processed'] + 'auxiliary_data_objects/feature_stats.json'
        with open(feature_statistics_path, 'r') as file:
            feature_statistics = json.loads(file.read())

        # Initialize strategy
        strategy = strat.VerifyStrategy(model,
                                        feature_statistics,
                                        env.action_space,
                                        config['simulation']['activity_threshold'],
                                        config['simulation']['verify_strategy']['reject_action_threshold'])
    elif strategy_type == StrategyType.VERIFY_GREEDY_HYBRID:
        # Initialize model and normalization statistics
        model = init_model()
        feature_statistics_path = config['paths']['data']['processed'] + 'auxiliary_data_objects/feature_stats.json'
        with open(feature_statistics_path, 'r') as file:
            feature_statistics = json.loads(file.read())

        # Initialize strategy
        strategy = strat.VerifyGreedyHybridStrategy(model,
                                                    feature_statistics,
                                                    env.action_space,
                                                    config['simulation']['activity_threshold'],
                                                    config['simulation']['verify_strategy']['reject_action_threshold'],
                                                    get_env_actions(env,
                                                                    disable_line=config['simulation']['disable_line']),
                                                    config['simulation']['hybrid_strategies'][
                                                        'take_the_wheel_threshold'])
    elif strategy_type == StrategyType.VERIFY_N_MINUS_ONE_HYBRID:
        # Initialize model and normalization statistics
        model = init_model()
        feature_statistics_path = config['paths']['data']['processed'] + 'auxiliary_data_objects/feature_stats.json'
        with open(feature_statistics_path, 'r') as file:
            feature_statistics = json.loads(file.read())

        # Initialize strategy
        strategy = strat.VerifyNMinusOneHybridStrategy(model,
                                                       feature_statistics,
                                                       env.action_space,
                                                       config['simulation']['activity_threshold'],
                                                       config['simulation']['verify_strategy'][
                                                           'reject_action_threshold'],
                                                       get_env_actions(env, disable_line=config['simulation'][
                                                           'disable_line']),
                                                       config['simulation']['NMinusOne_strategy'][
                                                           'line_idxs_to_consider_N-1'],
                                                       config['simulation']['NMinusOne_strategy']['N0_rho_threshold'],
                                                       config['simulation']['hybrid_strategies'][
                                                           'take_the_wheel_threshold'])
    else:
        raise ValueError("Invalid value for strategy_name.")

    return strategy


def save_records(datapoints: List[Dict],
                 chronic: int,
                 days_completed: int):
    """
    Saves records of a chronic to disk and prints a message that they are saved.

    Parameters
    ----------
    datapoints : list[Dict]
        The recorded datapoints.
    chronic : int
        Integer representing the chronic which is saved.
    days_completed : int
        The number of days completed.
    """
    config = get_config()
    save_path = config['paths']['tutor_imitation']
    do_nothing_capacity_threshold = config['simulation']['activity_threshold']
    lout = config['simulation']['disable_line']

    if datapoints:
        dp_matrix = np.zeros((0, 5 + len(datapoints[0]['observation_vector'])), dtype=np.float32)
        for dp in datapoints:
            dp_vector = np.concatenate(([dp['action_index'], dp['do_nothing_rho'], dp['action_rho'], dp['duration'],
                                         dp['timestep']],
                                        dp['observation_vector']))
            dp_vector = np.reshape(dp_vector, (1, -1)).astype(np.float32)
            dp_matrix = np.concatenate((dp_matrix, dp_vector), axis=0)
    else:
        dp_matrix = np.array()

    folder_name = f'records_chronics_lout_{lout}_dnthreshold_{do_nothing_capacity_threshold}'
    file_name = f'records_chronic_{chronic}_dayscomp_{days_completed}.npy'
    if not os.path.isdir(os.path.join(save_path, folder_name)):
        os.mkdir(os.path.join(save_path, folder_name))
    np.save(os.path.join(save_path, folder_name, file_name), dp_matrix)
    print('# records are saved! #')

def env_step_evaluate_exceptions(env: grid2op.Environment.Environment, action: grid2op.Action.BaseAction) \
        -> grid2op.Observation.CompleteObservation:
    obs, _, done, info = env.step(action)

    if len(info['exception']) > 1:
        raise ExceptionGroup('Exceptions', info['exception'])
    elif len(info['exception']) == 1:
        exception = info['exception'][0]
        exception.add_note("\nInfo: " + str(info).strip())
        raise exception

    return obs<|MERGE_RESOLUTION|>--- conflicted
+++ resolved
@@ -4,6 +4,7 @@
 
 @author: matthijs
 """
+import random
 
 import grid2op
 import auxiliary.grid2op_util as g2o_util
@@ -26,6 +27,9 @@
     Generate imitation learning data from the tutor model.
     """
     # Load constants, settings, hyperparameters, arguments
+    global config
+    global ts_in_day
+
     config = get_config()
     n_chronics = config['simulation']['n_chronics']
     partition = config['simulation']['partition']
@@ -83,6 +87,10 @@
             # Capture time for analysing durations
             start_day_time = time.thread_time_ns() / 1e9
 
+            # Create opponent action
+            attack1_begin, attack1_end, attack1_line, attack2_begin, attack2_end, attack2_line \
+                = _create_opponent_variables()
+
             # While chronic is not completed
             while env.nb_time_step < env.chronics_handler.max_timestep():
 
@@ -98,6 +106,10 @@
 
                     # Reset topology
                     env_step_raise_exception(env, env.action_space({'set_bus': reference_topo_vect}))
+
+                    # Reset opponent
+                    attack1_begin, attack1_end, attack1_line, attack2_begin, attack2_end, attack2_line \
+                        = _create_opponent_variables(env.nb_time_step)
 
                     # Save and reset data
                     if save_data:
@@ -120,7 +132,6 @@
 
                 timestep = env.nb_time_step
 
-<<<<<<< HEAD
                 # Disable lines
                 if env.nb_time_step in [attack1_begin, attack2_begin]:
                     attack_line = attack1_line if env.nb_time_step == attack1_begin else attack2_line
@@ -155,24 +166,10 @@
                         action = env.action_space({'set_line_status': line_status_copy})
                     log_and_print(f"{env.nb_time_step}: Line {attack_line} no longer disabled by attack.")
 
-=======
->>>>>>> 96c6b11e
                 # Take the selected action in the environment
                 previous_max_rho = obs.rho.max()
                 previous_topo_vect = obs.topo_vect
                 obs, _, _, _ = env.step(action)
-
-                timestep = env.nb_time_step
-                try:
-                    # Assert check disabled lines
-                    if attack1_begin < timestep < attack1_end:
-                        assert obs.line_status[attack1_line] == False
-                    if attack2_begin < timestep < attack2_end:
-                        assert obs.line_status[attack2_line] == False
-                except AssertionError as e:
-                    import ipdb
-                    ipdb.set_trace()
-                    print(e)
 
                 # Potentially log action information
                 if previous_max_rho > config['simulation']['activity_threshold']: #and not env.done:
@@ -197,10 +194,12 @@
                 # If so, reset the environment to the start of next day and discard the records
                 if env.done:
                     log_and_print(f'{env.nb_time_step}: Failure of day {ts_to_day(env.nb_time_step, ts_in_day)}.')
-
                     g2o_util.skip_to_next_day(env, ts_in_day, int(env.chronics_handler.get_name()), disable_line)
                     day_datapoints = []
                     start_day_time = time.thread_time_ns() / 1e9
+                    # Reset opponent
+                    attack1_begin, attack1_end, attack1_line, attack2_begin, attack2_end, attack2_line \
+                        = _create_opponent_variables(env.nb_time_step)
 
             # At the end of a chronic, print a message, and store and reset the corresponding records
             log_and_print(f'{env.nb_time_step}: Chronic exhausted! \n\n\n')
@@ -216,7 +215,6 @@
                           ". Skipping this scenario. \n\n\n")
 
 
-<<<<<<< HEAD
 def _create_opponent_variables(day_offset: int = 0):
     """
     Create the opponent variables:
@@ -248,12 +246,12 @@
     attack_duration = config['simulation']['opponent']['attack_duration']
     attack_cooldown = config['simulation']['opponent']['attack_cooldown']
 
-    attack1_begin = min(random.randint(1, ts_in_day - 2 * attack_duration - attack_cooldown - 2),
-                        random.randint(1, ts_in_day - 2 * attack_duration - attack_cooldown - 2))
+    attack1_begin = min(random.randint(0, ts_in_day - 2 * attack_duration - attack_cooldown),
+                        random.randint(0, ts_in_day - 2 * attack_duration - attack_cooldown))
     attack1_end = attack1_begin + attack_duration
     attack1_line = random.choice(attack_lines)
 
-    attack2_begin = random.randint(attack1_end + attack_cooldown, ts_in_day - attack_duration - 1)
+    attack2_begin = random.randint(attack1_end + attack_cooldown, ts_in_day - attack_duration)
     attack2_end = attack2_begin + attack_duration
     attack2_line = random.choice(attack_lines)
 
@@ -265,8 +263,6 @@
     return attack1_begin, attack1_end, attack1_line, attack2_begin, attack2_end, attack2_line
 
 
-=======
->>>>>>> 96c6b11e
 def log_and_print(msg: str):
     """
     Log and print a message.
@@ -379,7 +375,7 @@
     elif strategy_type == StrategyType.VERIFY_GREEDY_HYBRID:
         # Initialize model and normalization statistics
         model = init_model()
-        feature_statistics_path = config['paths']['data']['processed'] + 'auxiliary_data_objects/feature_stats.json'
+        feature_statistics_path = config['paths']['feature_statistics']
         with open(feature_statistics_path, 'r') as file:
             feature_statistics = json.loads(file.read())
 
@@ -396,7 +392,7 @@
     elif strategy_type == StrategyType.VERIFY_N_MINUS_ONE_HYBRID:
         # Initialize model and normalization statistics
         model = init_model()
-        feature_statistics_path = config['paths']['data']['processed'] + 'auxiliary_data_objects/feature_stats.json'
+        feature_statistics_path = config['paths']['feature_statistics']
         with open(feature_statistics_path, 'r') as file:
             feature_statistics = json.loads(file.read())
 
@@ -458,6 +454,7 @@
     np.save(os.path.join(save_path, folder_name, file_name), dp_matrix)
     print('# records are saved! #')
 
+
 def env_step_evaluate_exceptions(env: grid2op.Environment.Environment, action: grid2op.Action.BaseAction) \
         -> grid2op.Observation.CompleteObservation:
     obs, _, done, info = env.step(action)
