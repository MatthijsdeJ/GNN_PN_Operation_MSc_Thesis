--- conflicted
+++ resolved
@@ -4,7 +4,6 @@
 
 @author: matthijs
 """
-import random
 
 import grid2op
 import auxiliary.grid2op_util as g2o_util
@@ -27,9 +26,6 @@
     Generate imitation learning data from the tutor model.
     """
     # Load constants, settings, hyperparameters, arguments
-    global config
-    global ts_in_day
-
     config = get_config()
     n_chronics = config['simulation']['n_chronics']
     partition = config['simulation']['partition']
@@ -87,10 +83,6 @@
             # Capture time for analysing durations
             start_day_time = time.thread_time_ns() / 1e9
 
-            # Create opponent action
-            attack1_begin, attack1_end, attack1_line, attack2_begin, attack2_end, attack2_line \
-                = _create_opponent_variables()
-
             # While chronic is not completed
             while env.nb_time_step < env.chronics_handler.max_timestep():
 
@@ -106,10 +98,6 @@
 
                     # Reset topology
                     env_step_raise_exception(env, env.action_space({'set_bus': reference_topo_vect}))
-
-                    # Reset opponent
-                    attack1_begin, attack1_end, attack1_line, attack2_begin, attack2_end, attack2_line \
-                        = _create_opponent_variables(env.nb_time_step)
 
                     # Save and reset data
                     if save_data:
@@ -132,31 +120,6 @@
 
                 timestep = env.nb_time_step
 
-<<<<<<< HEAD
-=======
-                # Disable lines
-                if env.nb_time_step in [attack1_begin, attack2_begin]:
-                    attack_line = attack1_line if env.nb_time_step == attack1_begin else attack2_line
-                    line_status_copy = action.set_line_status.copy()
-                    line_status_copy[attack_line] = -1
-                    action.set_line_status = line_status_copy
-                    log_and_print(f"{env.nb_time_step}: Line {attack_line} disabled by attack.")
-
-                # Assert check disabled lines
-                if attack1_begin < timestep < attack1_end:
-                    assert obs.line_status[attack1_line] == False
-                if attack2_begin < timestep < attack2_end:
-                    assert obs.line_status[attack2_line] == False
-
-                # Re-enable lines
-                if env.nb_time_step in [attack1_end, attack2_end]:
-                    attack_line = attack1_line if env.nb_time_step == attack1_end else attack2_line
-                    line_status_copy = action.set_line_status.copy()
-                    line_status_copy[attack_line] = 1
-                    action.set_line_status = line_status_copy
-                    log_and_print(f"{env.nb_time_step}: Line {attack_line} no longer disabled by attack.")
-
->>>>>>> 6b839f94
                 # Take the selected action in the environment
                 previous_max_rho = obs.rho.max()
                 previous_topo_vect = obs.topo_vect
@@ -185,12 +148,10 @@
                 # If so, reset the environment to the start of next day and discard the records
                 if env.done:
                     log_and_print(f'{env.nb_time_step}: Failure of day {ts_to_day(env.nb_time_step, ts_in_day)}.')
+
                     g2o_util.skip_to_next_day(env, ts_in_day, int(env.chronics_handler.get_name()), disable_line)
                     day_datapoints = []
                     start_day_time = time.thread_time_ns() / 1e9
-                    # Reset opponent
-                    attack1_begin, attack1_end, attack1_line, attack2_begin, attack2_end, attack2_line \
-                        = _create_opponent_variables(env.nb_time_step)
 
             # At the end of a chronic, print a message, and store and reset the corresponding records
             log_and_print(f'{env.nb_time_step}: Chronic exhausted! \n\n\n')
@@ -204,54 +165,6 @@
                           f'day {ts_to_day(env.nb_time_step, ts_in_day)}: {e}.' +
                           ("" if not hasattr(e, '__notes__') else " ".join(e.__notes__)) +
                           ". Skipping this scenario. \n\n\n")
-
-
-def _create_opponent_variables(day_offset: int = 0):
-    """
-    Create the opponent variables:
-    attack1_begin, attack1_end, attack1_line, attack2_begin, attack2_end, attack2_line
-
-
-    Parameters
-    ----------
-    day_offset : int
-        The timestep that denotes the start of the day.
-
-    Returns
-    -------
-    attack1_begin : int
-        The timestep where the first attack starts.
-    attack1_end : int
-        The timestep where the first attack ends.
-    attack1_line : int
-        The line disabled by the first attack.
-    attack2_begin : int
-        The timestep where the second attack ends.
-    attack2_end : int
-        The timestep where the second attack ends.
-    attack2_line : int
-        The line disabled by the second attack.
-    """
-    config = get_config()
-    attack_lines = config['simulation']['opponent']['attack_lines']
-    attack_duration = config['simulation']['opponent']['attack_duration']
-    attack_cooldown = config['simulation']['opponent']['attack_cooldown']
-
-    attack1_begin = min(random.randint(0, ts_in_day - 2 * attack_duration - attack_cooldown),
-                        random.randint(0, ts_in_day - 2 * attack_duration - attack_cooldown))
-    attack1_end = attack1_begin + attack_duration
-    attack1_line = random.choice(attack_lines)
-
-    attack2_begin = random.randint(attack1_end + attack_cooldown, ts_in_day - attack_duration)
-    attack2_end = attack2_begin + attack_duration
-    attack2_line = random.choice(attack_lines)
-
-    attack1_begin += day_offset
-    attack1_end += day_offset
-    attack2_begin += day_offset
-    attack2_end += day_offset
-
-    return attack1_begin, attack1_end, attack1_line, attack2_begin, attack2_end, attack2_line
 
 
 def log_and_print(msg: str):
@@ -445,7 +358,6 @@
     np.save(os.path.join(save_path, folder_name, file_name), dp_matrix)
     print('# records are saved! #')
 
-
 def env_step_evaluate_exceptions(env: grid2op.Environment.Environment, action: grid2op.Action.BaseAction) \
         -> grid2op.Observation.CompleteObservation:
     obs, _, done, info = env.step(action)
