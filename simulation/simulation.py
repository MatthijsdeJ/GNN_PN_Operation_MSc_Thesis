--- conflicted
+++ resolved
@@ -439,21 +439,6 @@
                                                        config['simulation']['NMinusOne_strategy']['N0_rho_threshold'],
                                                        config['simulation']['hybrid_strategies'][
                                                            'take_the_wheel_threshold'])
-<<<<<<< HEAD
-    elif strategy_type == StrategyType.GREEDY_N_MINUS_ONE_HYBRID:
-=======
-    elif strategy_type = StrategyType.GREEDY_N_MINUS_ONE_HYBRID:
->>>>>>> a0b7c68d
-        greedy_strategy = strat.VariableOutageGreedyStrategy(env, config['simulation']['activity_threshold'],
-                                                             env.action_space({}))
-        nminusone_strategy = strat.NMinusOneStrategy(config['simulation']['activity_threshold'],
-                                                     env.action_space,
-                                                     get_env_actions(env,
-                                                                     disable_line=config['simulation']['disable_line']),
-                                                     config['simulation']['NMinusOne_strategy'][
-                                                         'line_idxs_to_consider_N-1'],
-                                                     config['simulation']['NMinusOne_strategy']['N0_rho_threshold'])
-        strategy = strat.LineOutageHybridStrategy(nminusone_strategy, greedy_strategy)
     elif strategy_type == StrategyType.THREEBRID:
         model = init_model()
         feature_statistics_path = config['paths']['data']['processed'] + 'auxiliary_data_objects/feature_stats.json'
