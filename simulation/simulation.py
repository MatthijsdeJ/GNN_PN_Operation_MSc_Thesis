--- conflicted
+++ resolved
@@ -9,10 +9,6 @@
 import os
 from typing import List, Dict
 import time
-<<<<<<< HEAD
-import random
-=======
->>>>>>> 7ac7d47a
 
 # Third-part library imports
 import grid2op
@@ -30,9 +26,6 @@
 
 
 def simulate():
-    global config
-    global ts_in_day
-
     """
     Generate imitation learning data from the tutor model.
     """
@@ -65,11 +58,7 @@
     # Log config
     log_and_print(f'Config: {config}')
 
-<<<<<<< HEAD
-    # Loop over chronics
-=======
     # Loop over scenarios
->>>>>>> 7ac7d47a
     for num in scenarios:
         env.set_id(num)
         env.reset()
@@ -94,30 +83,23 @@
             # Capture time for analysing durations
             start_day_time = time.thread_time_ns() / 1e9
 
-<<<<<<< HEAD
+            # While scenario is not completed
             # Create opponent variables
             attack1_begin, attack1_end, attack1_line, attack2_begin, attack2_end, attack2_line \
                 = _create_opponent_variables()
 
             # While chronic is not completed
-=======
-            # While scenario is not completed
->>>>>>> 7ac7d47a
             while env.nb_time_step < env.chronics_handler.max_timestep():
 
                 # Reset at midnight, add day data to scenario data
                 if env.nb_time_step % ts_in_day == ts_in_day - 1:
 
-<<<<<<< HEAD
-
-=======
                     # Capture and reset times, log information, increment days_completed
->>>>>>> 7ac7d47a
                     end_day_time = time.thread_time_ns() / 1e9
                     log_and_print(f'{env.nb_time_step}: Day {ts_to_day(env.nb_time_step, ts_in_day)} completed in '
                                   f'{end_day_time - start_day_time:.2f} seconds.')
+                    days_completed += 1
                     start_day_time = time.thread_time_ns() / 1e9
-                    days_completed += 1
 
                     # Reset topology
                     env_step_raise_exception(env, env.action_space({'set_bus': reference_topo_vect}))
@@ -138,19 +120,14 @@
                 # Agent selects an action
                 obs = env.get_obs()
                 before_action_time = time.thread_time_ns() / 1e3
-<<<<<<< HEAD
-                action, datapoint = strategy.select_action(obs)
-=======
                 action, datapoint = agent.select_action(obs)
->>>>>>> 7ac7d47a
                 action_duration = time.thread_time_ns() / 1e3 - before_action_time
 
                 # Assert not more than one substation is changed and no lines are changed
                 assert (action._subs_impacted is None) or (sum(action._subs_impacted) < 2), \
-<<<<<<< HEAD
-                    ("Actions should at most impact a single substation.")
+                    "Actions should at most impact a single substation."
                 assert (action._lines_impacted is None) or (sum(action._lines_impacted) < 1), \
-                    ("Action should not impact the line status.")
+                    "Action should not impact the line status."
 
                 timestep = env.nb_time_step
 
@@ -198,23 +175,13 @@
                         action = env.action_space({'set_line_status': (attack_line, 1)})
 
                 # Take the selected action in the environment
-=======
-                    "Actions should at most impact a single substation."
-                assert (action._lines_impacted is None) or (sum(action._lines_impacted) < 1), \
-                    ("Action should not impact the line status.")
-
                 # Apply the selected action in the environment
->>>>>>> 7ac7d47a
                 previous_max_rho = obs.rho.max()
                 previous_topo_vect = obs.topo_vect
                 obs, _, _, _ = env.step(action)
 
                 # Potentially log action information
-<<<<<<< HEAD
-                if previous_max_rho > config['simulation']['activity_threshold']: #and not env.done:
-=======
                 if previous_max_rho > config['simulation']['activity_threshold']:
->>>>>>> 7ac7d47a
                     topo_vect_diff = 1 - np.equal(previous_topo_vect, obs.topo_vect)
                     mask, sub_id = select_single_substation_from_topovect(torch.tensor(topo_vect_diff),
                                                                           torch.tensor(obs.sub_info),
@@ -249,12 +216,7 @@
 
             # Saving and resetting the data
             if save_data:
-<<<<<<< HEAD
                 save_records(chronic_datapoints, int(env.chronics_handler.get_name()), days_completed)
-=======
-                save_records(scenario_datapoints, int(env.chronics_handler.get_name()), days_completed)
->>>>>>> 7ac7d47a
-
         except (grid2op.Exceptions.DivergingPowerFlow, grid2op.Exceptions.BackendError) as e:
             log_and_print(f'{env.nb_time_step}: Uncaught exception encountered on ' +
                           f'day {ts_to_day(env.nb_time_step, ts_in_day)}: {e}.' +
@@ -415,26 +377,12 @@
         with open(feature_statistics_path, 'r') as file:
             feature_statistics = json.loads(file.read())
 
-<<<<<<< HEAD
-        # Initialize strategy
-        strategy = strat.VerifyGreedyHybridStrategy(env,
-                                                    model,
-                                                    feature_statistics,
-                                                    env.action_space,
-                                                    config['simulation']['activity_threshold'],
-                                                    config['simulation']['verify_strategy']['reject_action_threshold'],
-                                                    get_env_actions(env,
-                                                                    disable_line=config['simulation']['disable_line']),
-                                                    config['simulation']['hybrid_strategies'][
-                                                        'take_the_wheel_threshold'])
-=======
         # Initialize strategies
         verify_strategy = strat.VerifyStrategy(model, feature_statistics, env.action_space, False)
         greedy_strategy = strat.GreedyStrategy(env.action_space({}),
                                                get_env_actions(env, disable_line=config['simulation']['disable_line']),
                                                False)
         strategy = strat.MaxRhoThresholdHybridStrategy(verify_strategy, greedy_strategy)
->>>>>>> 7ac7d47a
     elif strategy_type == StrategyType.VERIFY_N_MINUS_ONE_HYBRID:
         # Initialize model and normalization statistics
         model = init_model()
@@ -442,63 +390,6 @@
         with open(feature_statistics_path, 'r') as file:
             feature_statistics = json.loads(file.read())
 
-<<<<<<< HEAD
-        # Initialize strategy
-        strategy = strat.VerifyNMinusOneHybridStrategy(model,
-                                                       feature_statistics,
-                                                       env.action_space,
-                                                       config['simulation']['activity_threshold'],
-                                                       config['simulation']['verify_strategy'][
-                                                           'reject_action_threshold'],
-                                                       get_env_actions(env, disable_line=config['simulation'][
-                                                           'disable_line']),
-                                                       config['simulation']['NMinusOne_strategy'][
-                                                           'line_idxs_to_consider_N-1'],
-                                                       config['simulation']['NMinusOne_strategy']['N0_rho_threshold'],
-                                                       config['simulation']['hybrid_strategies'][
-                                                           'take_the_wheel_threshold'])
-    elif strategy_type == StrategyType.GREEDY_N_MINUS_ONE_HYBRID:
-        greedy_strategy = strat.VariableOutageGreedyStrategy(env, config['simulation']['activity_threshold'],
-                                                             env.action_space({}))
-        nminusone_strategy = strat.NMinusOneStrategy(config['simulation']['activity_threshold'],
-                                                     env.action_space,
-                                                     get_env_actions(env,
-                                                                     disable_line=config['simulation']['disable_line']),
-                                                     config['simulation']['NMinusOne_strategy'][
-                                                         'line_idxs_to_consider_N-1'],
-                                                     config['simulation']['NMinusOne_strategy']['N0_rho_threshold'])
-        strategy = strat.LineOutageHybridStrategy(nminusone_strategy, greedy_strategy)
-    elif strategy_type == StrategyType.THREEBRID:
-        model = init_model()
-        feature_statistics_path = config['paths']['data']['processed'] + 'auxiliary_data_objects/feature_stats.json'
-        with open(feature_statistics_path, 'r') as file:
-            feature_statistics = json.loads(file.read())
-
-        nminusone_strategy = strat.VerifyNMinusOneHybridStrategy(model,
-                                                       feature_statistics,
-                                                       env.action_space,
-                                                       config['simulation']['activity_threshold'],
-                                                       config['simulation']['verify_strategy'][
-                                                           'reject_action_threshold'],
-                                                       get_env_actions(env, disable_line=config['simulation'][
-                                                           'disable_line']),
-                                                       config['simulation']['NMinusOne_strategy'][
-                                                           'line_idxs_to_consider_N-1'],
-                                                       config['simulation']['NMinusOne_strategy']['N0_rho_threshold'],
-                                                       config['simulation']['hybrid_strategies'][
-                                                           'take_the_wheel_threshold'])
-        greedy_strategy = strat.VerifyGreedyHybridStrategy(env,
-                                                           model,
-                                                    feature_statistics,
-                                                    env.action_space,
-                                                    config['simulation']['activity_threshold'],
-                                                    config['simulation']['verify_strategy']['reject_action_threshold'],
-                                                    get_env_actions(env,
-                                                                    disable_line=config['simulation']['disable_line']),
-                                                    config['simulation']['hybrid_strategies'][
-                                                        'take_the_wheel_threshold'])
-        strategy = strat.LineOutageHybridStrategy(nminusone_strategy, greedy_strategy)
-=======
         # Initialize nminusone
         nminusone_actions = get_env_actions(env, disable_line=config['simulation']['disable_line'])
 
@@ -506,7 +397,6 @@
         verify_strategy = strat.VerifyStrategy(model, feature_statistics, env.action_space, False)
         nminusone_strategy = strat.NMinusOneStrategy(env.action_space, nminusone_actions, False)
         strategy = strat.MaxRhoThresholdHybridStrategy(verify_strategy, nminusone_strategy)
->>>>>>> 7ac7d47a
     else:
         raise ValueError("Invalid value for strategy_name.")
 
@@ -552,22 +442,4 @@
     if not os.path.isdir(os.path.join(save_path, folder_name)):
         os.mkdir(os.path.join(save_path, folder_name))
     np.save(os.path.join(save_path, folder_name, file_name), dp_matrix)
-<<<<<<< HEAD
-    print('# records are saved! #')
-
-
-def env_step_evaluate_exceptions(env: grid2op.Environment.Environment, action: grid2op.Action.BaseAction) \
-        -> grid2op.Observation.CompleteObservation:
-    obs, _, done, info = env.step(action)
-
-    if len(info['exception']) > 1:
-        raise ExceptionGroup('Exceptions', info['exception'])
-    elif len(info['exception']) == 1:
-        exception = info['exception'][0]
-        exception.add_note("\nInfo: " + str(info).strip())
-        raise exception
-
-    return obs
-=======
-    print('# records are saved! #')
->>>>>>> 7ac7d47a
+    print('# records are saved! #')