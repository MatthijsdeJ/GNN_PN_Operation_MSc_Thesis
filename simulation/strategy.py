from abc import ABC, abstractmethod
import grid2op
import torch
import auxiliary.grid2op_util as g2o_util
import numpy as np
from typing import Tuple, Optional, Sequence

import warnings

from auxiliary.config import get_config, NetworkType
import training.models
from training import postprocessing
from training.models import Model, FCNN, GCN
from data_preprocessing_analysis.data_preprocessing import reduced_env_variables, extract_gen_features, \
    extract_load_features, extract_or_features, extract_ex_features


class AgentStrategy(ABC):
    """
    Base class for the strategy used for simulation.
    """

    # @property
    # @abstractmethod
    # def model(self):
    #     """
    #     Require declaration of the model attribute.
    #     """
    #     pass

    @abstractmethod
    def select_action(self,
                      observation: grid2op.Observation.CompleteObservation) \
            -> Tuple[grid2op.Action.BaseAction, Optional[dict]]:
        """
        Selects an action.

        Parameters
        ----------
        observation :  grid2op.Observation.CompleteObservation
            The observation, on which to base the action.

        Returns
        -------
        action_chosen : grid2op.Action.BaseAction
            The selected action.
        datapoint_dict : Optional[dict]
            A dictionary which contains information about the action. Used to save imitation learning tutor datapoints.
            The format of the dictionary is described in create_datapoint_dict(). It is the responsibility of the
            strategy to determine which actions are saved as datapoints; actions that should not be saved should return
            None.
        """
        pass

    @staticmethod
    def get_max_rho_simulated(observation: grid2op.Observation.CompleteObservation,
                              action: grid2op.Action.BaseAction) -> float:
        """
        Simulates an action, and gets the max. rho. Returns infinity in case of a game-over.

        Parameters
        ----------
        observation: grid2op.Observation.CompleteObservation
            The observation to simulate the action in.
        action: grid2op.Action.BaseAction
            The action to simulate.

        Returns
        -------
        float
            The max. rho of the observation resulting from the simulation of the action. Infinity in case of a
            game-over.
        """
        obs, _, done, _ = observation.simulate(action)
        return obs.rho.max() if not done else float('Inf')

    @staticmethod
    def create_datapoint_dict(action_index: int,
                              obs: grid2op.Observation.CompleteObservation,
                              do_nothing_rho: float,
                              action_rho: float,
                              duration: int = 0):
        """
        Create the dictionary for the datapoint.

        Parameters
        ----------
        action_index : int
            The index of the selected action in the auxiliary.generate_action_space.get_env_actions list.
        obs : grid2op.Observation.CompleteObservation
            The observation in which the action was selected.
        do_nothing_rho : float
            The max. rho obtained by simulating a do-nothing action.
        action_rho : float
            The max. rho obtained by simulating the selected action.
        duration
            The time in (ms) that the strategy required to select the action.

        Returns
        -------
            dict
                The dictionary representing the datapoint.
        """
        datapoint = {
            'action_index': action_index,
            'do_nothing_rho': do_nothing_rho,
            'action_rho': action_rho,
            'duration': duration,
            'timestep': obs.current_step,
            'observation_vector': obs.to_vect()
        }
        return datapoint

    @staticmethod
    def is_do_nothing_set_bus(topo_vect: np.array, set_bus: np.array) -> bool:
        """
        Checks if a set_bus act results in the same topo vect (i.e. is a do-nothing action).

        Parameters
        ----------
        topo_vect : np.array
            Array representing the current configuration of objects to bus-bars.
        set_bus : np.array
            Array representing the set_bus action.

        Returns
        -------
        bool
            Whether the set_bus actions results in the same topo vect.
        """
        return all(np.logical_or(set_bus == 0, set_bus == topo_vect))


class IdleStrategy(AgentStrategy):
    """
    Strategy that produces only do-nothing actions.
    """

    def __init__(self, do_nothing_action: grid2op.Action.BaseAction, suppress_warning: bool = False):
        """
        Parameters
        ----------
        do_nothing_action : grid2op.Action.BaseAction
            The do-nothing action
        suppress_warning : bool
            Whether to suppress warnings during initialization.
        """
        super()
        self.do_nothing_action = do_nothing_action

        if not suppress_warning:
            warnings.warn("\nSaving actions as datapoints is not supported by class IdleStrategy; " +
                          "\nthe second output of the select_action method is always None.", stacklevel=2)

    def select_action(self, observation: grid2op.Observation.CompleteObservation) \
            -> Tuple[grid2op.Action.BaseAction, None]:
        """
        Selects an action.

        Parameters
        ----------
        observation :  grid2op.Observation.CompleteObservation
            The observation, on which to base the action.

        Returns
        -------
        grid2op.Action.BaseAction
            The do-nothing action.
        None
            An optional dictionary which contains information about the action. Not provided by this subclass.
        """
        return self.do_nothing_action, None


class GreedyStrategy(AgentStrategy):

    def __init__(self,
                 do_nothing_threshold: float,
                 do_nothing_action: grid2op.Action.BaseAction,
                 reduced_action_list: Sequence[grid2op.Action.TopologyAction],
                 suppress_warning: bool = False):
        """
        Parameters
        ----------
        do_nothing_threshold : float
            The threshold below which do-nothing actions are always selected and no datapoints are returned.
        do_nothing_action : grid2op.Action.BaseAction
            The do-nothing action.
        reduced_action_list : Sequence[grid2op.Action.TopologyAction]
            The reduced action list, containing the actions simulated and selected from by the greedy agent.
        suppress_warning : bool
            Whether to suppress warnings during initialization.
        """
        super()
        self.do_nothing_threshold = do_nothing_threshold
        self.do_nothing_action = do_nothing_action
        self.reduced_action_list = reduced_action_list

        if not suppress_warning:
            warnings.warn("\nSaving inference durations in datapoints is not implemented; " +
                          "\nthe value in datapoint_dict is always 0.", stacklevel=2)

    def select_action(self,
                      observation: grid2op.Observation.CompleteObservation) \
            -> Tuple[grid2op.Action.BaseAction, Optional[dict]]:
        """
        Selects an action based on the greedy strategy: the action that minimizes the max. rho in the simulated
        next timestep is selected.

        Parameters
        ----------
        observation :  grid2op.Observation.CompleteObservation
            The observation, on which to base the action.

        Returns
        -------
        action_chosen : grid2op.Action.BaseAction
            The selected action.
        datapoint_dict : Optional[dict]
            A dictionary which contains information about the action, or None. None is returned if the datapoint should
            not be saved as action.
        """
        if observation.rho.max() > self.do_nothing_threshold:
            best_action = self.do_nothing_action
            best_action_index = -1
            do_nothing_rho = best_rho = self.get_max_rho_simulated(observation, best_action)

            # Simulate each action
            for index, action in enumerate(self.reduced_action_list):

                # Skip any action that tries to change a line status
<<<<<<< HEAD
                if (not action._lines_impacted is None) and sum(action._lines_impacted) > 0:
=======
                if sum(action._lines_impacted) > 0:
>>>>>>> 2dc76776
                    continue

                # Obtain the max. rho of the observation resulting from the simulated action
                action_rho = self.get_max_rho_simulated(observation, action)

                # If an action results in the lowest max. rho so far, store it as the best action so far
                if action_rho < best_rho:
                    best_rho = action_rho
                    best_action = action
                    best_action_index = index

            action = best_action
            action[[]]

            return action, self.create_datapoint_dict(best_action_index, observation, do_nothing_rho, best_rho)
        else:
            return self.do_nothing_action, None


class NMinusOneStrategy(AgentStrategy):

    def __init__(self,
                 do_nothing_threshold: float,
                 action_space: grid2op.Action.ActionSpace,
                 reduced_action_list: Sequence[grid2op.Action.TopologyAction],
                 line_outages_to_consider: Sequence[int],
                 N0_rho_threshold: float,
                 suppress_warning: bool = False):
        """

        Parameters
        ----------
        do_nothing_threshold : float
            The threshold below which do-nothing actions are always selected and no datapoints are returned.
        action_space : grid2op.Action.ActionSpace
            The action space of the environment in which the agent operates.
        reduced_action_list : Sequence[grid2op.Action.TopologyAction]
            The reduced action list, containing the actions simulated and selected from by the agent.
        line_outages_to_consider : Sequence[int]
            The lines outages considered by the agent in it's N-1 max. max. rho simulation.
        N0_rho_threshold : float
            Actions that lead to a good N0 scenario (i.e. a scenario where no line outages are considered) are
            first evaluated on their N-1 performance. This value determines what counts as 'good' N0 performance:
            if an action has a N0 max. rho that exceeds it, that actions' N-1 max. max. rho is not evaluated.
        suppress_warning : bool
            Whether to suppress warnings during initialization.
        """
        super()
        self.do_nothing_threshold = do_nothing_threshold
        self.action_space = action_space
        self.reduced_action_list = reduced_action_list
        self.line_outages_to_consider = line_outages_to_consider
        self.N0_rho_threshold = N0_rho_threshold

        if not suppress_warning:
            warnings.warn("\nSaving inference durations in datapoints is not implemented; " +
                          "\nthe value in datapoint_dict is always 0.", stacklevel=2)

    def max_max_rho_NMinOne(self,
                            a: grid2op.Action.BaseAction,
                            observation: grid2op.Observation.CompleteObservation) -> float:
        """
        Given an action, calculate the max. (over multiple N-1 scenarios) of the max. rho (over the power lines)
        of the observations produced by simulating that action.

        Parameters
        ----------
        a : grid2op.Action.BaseAction
            The action to calculate the mean for.
        observation
            The current observation, on which to simulate the action.

        Returns
        -------
        float
            The max over the max. rhos, as described above.
        """
        set_bus = a.set_bus

        max_rhos = []
        # Iterate over N-1 scenarios
        for line_idx in self.line_outages_to_consider:
            # To consider the N-1 scenario, we include disabling a line as part of the action
            combined_action = self.action_space({"set_line_status": (line_idx, -1),
                                                 "set_bus": set_bus})

            # Simulate the action to obtain the max. rho, add it to the list
            max_rhos.append(self.get_max_rho_simulated(observation, combined_action))

        return max(max_rhos)

    def select_action(self,
                      observation: grid2op.Observation.CompleteObservation) \
            -> Tuple[grid2op.Action.BaseAction, Optional[dict]]:
        """
        Selects an action based on the performance of the action under N-1 scenarios. The action is selected based on:
            1) if there are any actions that result in a N0 max. rho under the N0 rho threshold, select the among the
            actions satisfying that condition, the one with the lowest N-1 max. max. rho threshold, provided that
            this is not infinity.
            2) if no action has a N0 max. rho under the N0 threshold, OR all actions satisfying that condition
            have a N-1 max. max. rho threshold of infinity, then select the action that minimizes the N0 max. rho
            threshold.

        Parameters
        ----------
        observation :  grid2op.Observation.CompleteObservation
            The observation, on which to base the action.

        Returns
        -------
        action_chosen : grid2op.Action.BaseAction
            The selected action.
        datapoint_dict : Optional[dict]
            A dictionary which contains information about the action, or None. None is returned if the datapoint should
            not be saved as action.
        """
        if observation.rho.max() > self.do_nothing_threshold:
            action_chosen = sel_rho = action_idx = None
            dn_rho = self.get_max_rho_simulated(observation, self.action_space({}))

            # Predicting N-1 networks with the N-1 agent is not implemented, so select a do-nothing action when
            # a line is disabled
            if not all(observation.line_status):
                return self.action_space({}), None

            # Select the do-something actions
            actions = [(idx, a) for idx, a in enumerate(self.reduced_action_list)
                       if not self.is_do_nothing_set_bus(observation.topo_vect, a.set_bus)]
            # Add back singular do-nothing action at the start
            actions.insert(0, (-1, self.action_space({})))
            # Calculate N-0 max. rho per action
            action_max_rho_tuples = [(idx, a, self.get_max_rho_simulated(observation, a)) for idx, a in actions]
            # Select the actions with a N-0 max. rho below the N-0. max. rho threshold
            action_max_rho_tuples_below_threshold = [(idx, a, max_rho) for idx, a, max_rho in action_max_rho_tuples
                                                     if max_rho < self.N0_rho_threshold]

            # If there are actions with a N-0 rho below the N-0 rho threshold,
            # select the one among them with the best N-1 max. max. rho
            # provided that this is not infinity
            if action_max_rho_tuples_below_threshold:
                lowest_max_max_rho_NMinOne = float('inf')

                for idx, a, max_rho in action_max_rho_tuples_below_threshold:
                    # Calculate the N-1 max. max. rho
                    max_max_rho_NMinOne = self.max_max_rho_NMinOne(a, observation)

                    # Set action as best action if it has the lowest N-1 max. max. rho so far
                    if lowest_max_max_rho_NMinOne > max_max_rho_NMinOne:
                        action_chosen = a
                        action_idx = idx
                        sel_rho = max_rho
                        lowest_max_max_rho_NMinOne = max_max_rho_NMinOne

                assert lowest_max_max_rho_NMinOne == float('inf') if action_chosen is None else True, \
                    "If no action is selected, then the lowest N-1 max. max. rho must be infinity."

            # At this point, either no action is selected or this action has a N0 max. rho below the N0 threshold.
            assert action_chosen is None or sel_rho < self.N0_rho_threshold, \
                "At this point, action chosen should be None or the the sel_rho below the threshold."

            # If the best action so far still has one scenario that fails in the N-1 max. max. rho calculation,
            # i.e. if the best N-1 max. max. rho is still infinite, then select the action with the best N-0 max. rho
            if action_chosen is None:
                assert sel_rho is None and action_idx is None, "Action chosen is none, but other variables not."

                # Select action with best N-0 max. rho
                for idx, a, max_rho in action_max_rho_tuples:

                    # Set the do-nothing action as the default: this works because the first entry in the action list
                    # is the do-nothing action
                    if action_chosen is None:
                        assert idx == -1, "First action should be the do-nothing action."
                        action_idx, action_chosen, sel_rho = idx, a, max_rho

                    # If the N0 max. rho is lower than that for any action before, set the action to the current
                    if sel_rho > max_rho:
                        action_idx, action_chosen, sel_rho = idx, a, max_rho

            # Assert postconditions
            assert not (action_chosen is None or sel_rho is None or action_idx is None), \
                "One of the output variables is None."
            assert sel_rho >= 0, "Sel_rho cannot be negative"
            assert len(self.reduced_action_list) > action_idx >= -1, "Action idx is outside of it's possible range."
            assert action_idx == -1 if sel_rho == np.inf else True, \
                "If sel_rho is infinite, the action should be do_nothing."

            return action_chosen, self.create_datapoint_dict(action_idx, observation, dn_rho, sel_rho)
        else:
            return self.action_space({}), None


class NaiveStrategy(AgentStrategy):
    """
    Naive strategy that simply selects the action predicted by the ML model.
    """

    def __init__(self,
                 model: Model,
                 feature_statistics: dict,
                 action_space: grid2op.Action.ActionSpace,
                 dn_threshold: float,
                 suppress_warning: bool = False):
        """
        Parameters
        ----------
        model : model.Model
            The machine learning model that predicts actions.
        feature_statistics : dict
            Dictionary with information (mean, std) per object type used to normalize features.
        action_space : grid2op.Action.ActionSpace
            The action space of the environment in which the agent operates.
        dn_threshold : float
            The threshold below which do-nothing actions are always selected and no datapoints are returned.
        suppress_warning : bool
            Whether to suppress warnings during initialization.
        """

        super()
        self.model = model
        self.feature_statistics = feature_statistics
        self.action_space = action_space
        self.dn_threshold = dn_threshold

        # Initialize action space cache used for
        config = get_config()
        lout_considered = config['training']['settings']['line_outages_considered']
        self.as_cache = postprocessing.ActSpaceCache(line_outages_considered=lout_considered)

        if not suppress_warning:
            warnings.warn("\nSaving actions as datapoints is not supported by class NaiveStrategy; " +
                          "\nthe second output of the select_action method is always None.", stacklevel=2)

    def select_action(self, observation: grid2op.Observation.CompleteObservation) \
            -> Tuple[grid2op.Action.BaseAction, None]:
        """
        Selects an action.

        Parameters
        ----------
        observation :  grid2op.Observation.CompleteObservation
            The observation, on which to base the action.

        Returns
        -------
        action_chosen : grid2op.Action.BaseAction
            The selected action.
        None
            An optional dictionary which contains information about the action. Not provided by this subclass.
        """
        if observation.rho.max() > self.dn_threshold:
            P = ML_predict_obs(self.model, observation, self.feature_statistics, self.as_cache)
            P = P.numpy().astype(int)

            action = self.action_space({'change_bus': np.where(P)[0]})
        else:
            action = self.action_space({})

        return action, None


class VerifyStrategy(AgentStrategy):
    """
    Strategy that selects the action predicted by the ML model, but might reject it the action increases the max. rho
    over a threshold.
    """

    def __init__(self,
                 model: Model,
                 feature_statistics: dict,
                 action_space: grid2op.Action.ActionSpace,
                 dn_threshold: float,
                 reject_action_threshold: float,
                 suppress_warning: bool = False):

        """
        Parameters
        ----------
        model : model.Model
            The machine learning model that predicts actions.
        feature_statistics : dict
            Dictionary with information (mean, std) per object type used to normalize features.
        action_space : grid2op.Action.ActionSpace
            The action space of the environment in which the agent operates.
        dn_threshold : float
            The threshold below which do-nothing actions are always selected and no datapoints are returned.
        reject_action_threshold : float
            The threshold, if succeeded by simulating an action, that action is rejected.
        suppress_warning : bool
            Whether to suppress warnings during initialization.
        """
        super()
        self.model = model
        self.feature_statistics = feature_statistics
        self.action_space = action_space
        self.dn_threshold = dn_threshold
        self.reject_action_threshold = reject_action_threshold

        # Initialize action space cache used for
        config = get_config()
        lout_considered = config['training']['settings']['line_outages_considered']
        self.as_cache = postprocessing.ActSpaceCache(line_outages_considered=lout_considered)

        if not suppress_warning:
            warnings.warn("\nSaving actions as datapoints is not supported by class VerifyStrategy; " +
                          "\nthe second output of the select_action method is always None.", stacklevel=2)

    def select_action(self, observation: grid2op.Observation.CompleteObservation) \
            -> Tuple[grid2op.Action.BaseAction, None]:
        """
        Selects an action.

        Parameters
        ----------
        observation :  grid2op.Observation.CompleteObservation
            The observation, on which to base the action.

        Returns
        -------
        action_chosen : grid2op.Action.BaseAction
            The selected action.
        None
            An optional dictionary which contains information about the action. Not provided by this subclass.
        """
        if observation.rho.max() > self.dn_threshold:
            P = ML_predict_obs(self.model, observation, self.feature_statistics, self.as_cache)
            P = P.numpy().astype(int)

            action = self.action_space({'change_bus': np.where(P)[0]})

            # Verify the action; if failed, use a do_nothing action
            simulation_max_rho = self.get_max_rho_simulated(observation, action)
            if simulation_max_rho > self.reject_action_threshold and simulation_max_rho > observation.rho.max():
                action = self.action_space({})
        else:
            action = self.action_space({})

        return action, None


class VerifyGreedyHybridStrategy(AgentStrategy):
    """
    Strategy that selects the action selected by the ML model, with two exceptions:
    1) Actions are rejected if they increase the max. rho over a threshold.
    2) Above a certain threshold, the agent takes actions using greedy simulation.
    """

    def __init__(self,
                 model: Model,
                 feature_statistics: dict,
                 action_space: grid2op.Action.ActionSpace,
                 dn_threshold: float,
                 reject_action_threshold: float,
                 reduced_action_list: Sequence[grid2op.Action.TopologyAction],
                 switch_control_threshold: float,
                 suppress_warning: bool = False):
        """
        Parameters
        ----------
        model : model.Model
            The machine learning model that predicts actions.
        feature_statistics : dict
            Dictionary with information (mean, std) per object type used to normalize features.
        action_space : grid2op.Action.ActionSpace
            The action space of the environment in which the agent operates.
        dn_threshold : float
            The threshold below which do-nothing actions are always selected and no datapoints are returned.
        reject_action_threshold : float
            The threshold, if succeeded by simulating an action, that action is rejected.
        reduced_action_list : Sequence[grid2op.Action.TopologyAction]
            The reduced action list, containing the actions simulated and selected from by the greedy agent.
        switch_control_threshold : float
            Constant above which to switch to the greedy agent.
        suppress_warning : bool
            Whether to suppress warnings during initialization.
        """
        super()
        self.verify_strategy = VerifyStrategy(model,
                                              feature_statistics,
                                              action_space,
                                              dn_threshold,
                                              reject_action_threshold,
                                              True)
        self.greedy_strategy = GreedyStrategy(dn_threshold,
                                              action_space({}),
                                              reduced_action_list,
                                              True)
        self.switch_control_threshold = switch_control_threshold

        if not suppress_warning:
            warnings.warn("\nSaving actions as datapoints is not supported by class VerifyGreedyHybridStrategy; " +
                          "\nthe second output of the select_action method is always None.", stacklevel=2)

    def select_action(self, observation: grid2op.Observation.CompleteObservation) \
            -> Tuple[grid2op.Action.BaseAction, None]:
        """
        Selects an action.

        Parameters
        ----------
        observation :  grid2op.Observation.CompleteObservation
            The observation, on which to base the action.

        Returns
        -------
        action_chosen : grid2op.Action.BaseAction
            The selected action.
        None
            An optional dictionary which contains information about the action. Not provided by this subclass.
        """
        if observation.rho.max() > self.switch_control_threshold:
            action, _ = self.greedy_strategy.select_action(observation)
            return action, None
        else:
            action, _ = self.verify_strategy.select_action(observation)
            return action, None


class VerifyNMinusOneHybridStrategy(AgentStrategy):
    """
    Strategy that selects the action selected by the ML model, with two exceptions:
    1) Actions are rejected if they increase the max. rho over a threshold.
    2) Above a certain threshold, the agent takes actions using greedy simulation.
    """

    def __init__(self,
                 model: Model,
                 feature_statistics: dict,
                 env_action_space: grid2op.Action.ActionSpace,
                 dn_threshold: float,
                 reject_action_threshold: float,
                 reduced_action_list: Sequence[grid2op.Action.TopologyAction],
                 line_outages_to_consider: list,
                 switch_control_threshold: float,
                 N0_rho_threshold: float,
                 suppress_warning: bool = False):
        """
        Parameters
        ----------
        model : model.Model
            The machine learning model that predicts actions.
        feature_statistics : dict
            Dictionary with information (mean, std) per object type used to normalize features.
        dn_threshold : float
            The threshold below which do-nothing actions are always selected and no datapoints are returned.
        reject_action_threshold : float
            The threshold, if succeeded by simulating an action, that action is rejected.
        reduced_action_list : Sequence[grid2op.Action.TopologyAction]
            The reduced action list, containing the actions simulated and selected from by the agent.
        line_outages_to_consider : Sequence[int]
            The lines outages considered by the agent in it's N-1 max. max. rho simulation.
        N0_rho_threshold : float
            N-0 rho filter for actions of the N-1 agent.
        switch_control_threshold : float
            Constant above which to switch to the greedy agent.
        suppress_warning : bool
            Whether to suppress warnings during initialization.
        """
        super()
        self.verify_strategy = VerifyStrategy(model,
                                              feature_statistics,
                                              env_action_space,
                                              dn_threshold,
                                              reject_action_threshold,
                                              True)
        self.nminusone_strategy = NMinusOneStrategy(dn_threshold,
                                                    env_action_space,
                                                    reduced_action_list,
                                                    line_outages_to_consider,
                                                    N0_rho_threshold,
                                                    suppress_warning=True)
        self.switch_control_threshold = switch_control_threshold

        if not suppress_warning:
            warnings.warn("\nSaving actions as datapoints is not supported by class VerifyNMinusOneHybridStrategy; " +
                          "\nthe second output of the select_action method is always None.", stacklevel=2)

    def select_action(self, observation: grid2op.Observation.CompleteObservation) \
            -> Tuple[grid2op.Action.BaseAction, None]:
        """
        Selects an action.

        Parameters
        ----------
        observation :  grid2op.Observation.CompleteObservation
            The observation, on which to base the action.

        Returns
        -------
        action_chosen : grid2op.Action.BaseAction
            The selected action.
        None
            An optional dictionary which contains information about the action. Not provided by this subclass.
        """
        if observation.rho.max() > self.switch_control_threshold:
            action, _ = self.nminusone_strategy.select_action(observation)
            return action, None
        else:
            action, _ = self.verify_strategy.select_action(observation)
            return action, None


def ML_predict_obs(model: training.models.Model,
                   obs: grid2op.Observation.CompleteObservation,
                   fstats: dict,
                   as_cache: postprocessing.ActSpaceCache) -> \
        torch.Tensor:
    """
    Make a model prediction from an observation.

    Parameters
    ----------
    model : training.models.Model
        The model to predict with.
    obs : grid2op.Observation.CompleteObservation
        The observation to predict from.
    fstats : dict
        The feature statistics used to normalize the environment features.
    as_cache : postprocessing.ActSpaceCache
        The action space cache, which postprocesses the prediction so that it is a valid action.

    Returns
    -------
    torch.Tensor
        The postprocessed prediction.
    """
    obs_dict = obs.to_dict()
    device = 'cpu'

    # Extract and normalize gen, load, or, ex features and topo_vect
    gen_features = extract_gen_features(obs_dict)
    norm_gen_features = (gen_features - fstats['gen']['mean']) / fstats['gen']['std']
    load_features = extract_load_features(obs_dict)
    norm_load_features = (load_features - fstats['load']['mean']) / fstats['load']['std']
    or_features = extract_or_features(obs_dict)
    norm_or_features = (or_features - fstats['line']['mean']) / fstats['line']['std']
    ex_features = extract_ex_features(obs_dict)
    norm_ex_features = (ex_features - fstats['line']['mean']) / fstats['line']['std']
    topo_vect = obs.topo_vect

    # Make a prediction with the model
    if type(model) is FCNN:
        P = _predict_FCNN(model, norm_gen_features, norm_load_features, norm_or_features, norm_ex_features,
                          topo_vect)
    elif type(model) is GCN:
        P = _predict_GCN(model, obs, norm_gen_features, norm_load_features, norm_or_features, norm_ex_features,
                         topo_vect)
    else:
        raise TypeError("Model had invalid type.")

    # Match prediction to nearest valid action or the single affected subtation
    disabled_lines = np.where(~obs.line_status)[0]
    if len(disabled_lines) > 1 or (len(disabled_lines) == 1
                                   and disabled_lines[0] not in as_cache.set_act_space_per_lo.keys()):
        # Select a single substation
        P_sub_mask, P_sub_idx = g2o_util.select_single_substation_from_topovect(P,
                                                                                obs.sub_info,
                                                                                f=lambda x:
                                                                                torch.sum(torch.clamp(x - 0.5, min=0)))
        postprocessed_P = torch.zeros_like(P)
        postprocessed_P[torch.logical_and(P_sub_mask, P > 0.5)] = 1
    else:
        # Match to the closest action
        get_cabnp = as_cache.get_change_actspace_by_nearness_pred
        postprocessed_P = get_cabnp(-1 if len(disabled_lines) == 0 else disabled_lines[0],
                                    torch.tensor(obs.topo_vect, device=device), P, device)[0]

    return postprocessed_P


def _predict_FCNN(model: FCNN,
                  norm_gen_features: np.ndarray,
                  norm_load_features: np.ndarray,
                  norm_or_features: np.ndarray,
                  norm_ex_features: np.ndarray,
                  topo_vect: np.ndarray):
    """
    Makes a prediction with a FCNN model.

    Parameters
    ----------
    model : FCNN
        The FCNN model.
    norm_gen_features : np.ndarray
        The normalized generator features.
    norm_load_features : np.ndarray
        The normalized load features.
    norm_or_features : np.ndarray
        The normalized origin features.
    norm_ex_features : np.ndarray
        The normalized extremity features.
    topo_vect : np.ndarray
        The topology vector.

    Returns
    -------
    torch.Tensor
        The prediction.
    """
    device = 'cpu'
    # Combine gen, load, or, ex features and topo_vect into a single vector
    features = torch.tensor(np.concatenate((norm_gen_features.flatten(),
                                            norm_load_features.flatten(),
                                            norm_or_features.flatten(),
                                            norm_ex_features.flatten(),
                                            topo_vect)),
                            device=device, dtype=torch.float)

    # Return prediction
    P = model(features).reshape((-1))

    return P


def _predict_GCN(model: GCN,
                 obs: grid2op.Observation.CompleteObservation,
                 norm_gen_features: np.ndarray,
                 norm_load_features: np.ndarray,
                 norm_or_features: np.ndarray,
                 norm_ex_features: np.ndarray,
                 topo_vect: np.ndarray):
    """
    Makes a prediction with a GCN model.

    Parameters
    ----------
    model : GCN
        The GCN model.
    obs : grid2op.Observation.CompleteObservation
        The observation to predict from.
    norm_gen_features : np.ndarray
        The normalized generator features.
    norm_load_features : np.ndarray
        The normalized load features.
    norm_or_features : np.ndarray
        The normalized origin features.
    norm_ex_features : np.ndarray
        The normalized extremity features.
    topo_vect : np.ndarray
        The topology vector.

    Returns
    -------
    torch.Tensor
        The prediction.
    """
    config = get_config()
    disabled_lines = np.where(~obs.line_status)[0]
    device = 'cpu'

    # Obtain the reduced env variables for this line disabled
    # TODO: this might be too slow, and should perhaps be cached
    reduced_env_vars = reduced_env_variables(disabled_lines)

    # Concatenating the pos_topo_vect variables
    reduced_pos_topo_vect = np.argsort(np.concatenate([obs.gen_pos_topo_vect,
                                                       obs.load_pos_topo_vect,
                                                       reduced_env_vars['line_or_pos_topo_vect'],
                                                       reduced_env_vars['line_ex_pos_topo_vect']]))

    if len(disabled_lines) > 0:
        dis_lines_or_tv = [config['rte_case14_realistic']['line_or_pos_topo_vect'][line] for line in disabled_lines]
        dis_lines_ex_tv = [config['rte_case14_realistic']['line_ex_pos_topo_vect'][line] for line in disabled_lines]
        dis_endpoint_tv = dis_lines_or_tv + dis_lines_ex_tv

        # noinspection PyTypeChecker
        reduced_or_features = np.delete(norm_or_features, disabled_lines, axis=0)
        # noinspection PyTypeChecker
        reduced_ex_features = np.delete(norm_ex_features, disabled_lines, axis=0)
        assert norm_or_features.shape == norm_ex_features.shape, ("Origin and extremities features should have the "
                                                                  "same shape.")

        # Check and reduce the topo_vect variable
        assert all(topo_vect[dis_lines_or_tv] == -1), 'Disabled origins and extremities should be -1.'
        # noinspection PyTypeChecker
        reduced_topo_vect = np.delete(topo_vect, dis_endpoint_tv)
    else:
        reduced_or_features = norm_or_features
        reduced_ex_features = norm_ex_features
        reduced_topo_vect = obs.topo_vect

    same_busbar_e, other_busbar_e, line_e = g2o_util.connectivity_matrices(reduced_env_vars['sub_info'],
                                                                           reduced_topo_vect,
                                                                           reduced_env_vars['line_or_pos_topo_vect'],
                                                                           reduced_env_vars['line_ex_pos_topo_vect'])

    if model.network_type == NetworkType.HOMO:
        # noinspection PyTypeChecker
        edges = torch.tensor(np.append(same_busbar_e, line_e, axis=1), device=device, dtype=torch.long)
    elif model.network_type == NetworkType.HETERO:
        edges = {('object', 'line', 'object'): torch.tensor(line_e, device=device, dtype=torch.long),
                 ('object', 'same_busbar', 'object'):
                     torch.tensor(same_busbar_e, device=device, dtype=torch.long),
                 ('object', 'other_busbar', 'object'):
                     torch.tensor(other_busbar_e, device=device, dtype=torch.long)}
    else:
        raise ValueError('Invalid network_type value.')

    norm_gen_features = torch.tensor(norm_gen_features, dtype=torch.float)
    norm_load_features = torch.tensor(norm_load_features, dtype=torch.float)
    reduced_or_features = torch.tensor(reduced_or_features, dtype=torch.float)
    reduced_ex_features = torch.tensor(reduced_ex_features, dtype=torch.float)

    # Make a prediction
    P = model(norm_gen_features,
              norm_load_features,
              reduced_or_features,
              reduced_ex_features,
              edges,
              reduced_pos_topo_vect).reshape((-1))

    # Unreduce prediction
    if len(disabled_lines) > 0:
        # Adjust the indices to account for index shifting when inserting multiple elements
        add_idxs = dis_endpoint_tv.copy()
        add_idxs.sort()
        add_idxs = [idx - i for i, idx in enumerate(add_idxs)]

        # Unreduce set_action
        P = P.detach().numpy()
        P = np.insert(P, add_idxs, 0)
        P = torch.tensor(P, device=device)
        assert torch.count_nonzero(P[dis_endpoint_tv,]) == 0, \
            "Disabled line endpoints must be zero in the topo_vect after unreducing."

    return P<|MERGE_RESOLUTION|>--- conflicted
+++ resolved
@@ -229,11 +229,7 @@
             for index, action in enumerate(self.reduced_action_list):
 
                 # Skip any action that tries to change a line status
-<<<<<<< HEAD
                 if (not action._lines_impacted is None) and sum(action._lines_impacted) > 0:
-=======
-                if sum(action._lines_impacted) > 0:
->>>>>>> 2dc76776
                     continue
 
                 # Obtain the max. rho of the observation resulting from the simulated action
@@ -246,7 +242,6 @@
                     best_action_index = index
 
             action = best_action
-            action[[]]
 
             return action, self.create_datapoint_dict(best_action_index, observation, do_nothing_rho, best_rho)
         else:
@@ -353,11 +348,6 @@
         if observation.rho.max() > self.do_nothing_threshold:
             action_chosen = sel_rho = action_idx = None
             dn_rho = self.get_max_rho_simulated(observation, self.action_space({}))
-
-            # Predicting N-1 networks with the N-1 agent is not implemented, so select a do-nothing action when
-            # a line is disabled
-            if not all(observation.line_status):
-                return self.action_space({}), None
 
             # Select the do-something actions
             actions = [(idx, a) for idx, a in enumerate(self.reduced_action_list)
