paths:
  rte_case14_realistic: data/rte_case14_realistic/
  evaluation_log: data/simulation/test.log
  data_split: data/data_split/
  data:
    raw: data/raw_selection/mixed/
    processed: data/processed/mixed/
  wandb: data/wandb/
  model: models/error_analysis

simulation:
  disable_line: -1 # Index of line to be disabled; -1 indicates no line
  n_chronics: 1000
  partition: val #train, val, test, all
  seed: 1 # Environment seed
  save_data: false # Whether to save action datapoinst
  activity_threshold: 0.97 # Threshold below which agents take do-nothing actions; also used as a threshold for logging
  strategy: greedy
  NMinusOne_strategy:
    N0_rho_threshold: 1.0 # N-0 rho robustness threshold
    line_idxs_to_consider_N-1: [0, 1, 2, 3, 4, 5, 6, 10, 12, 13, 15, 16, 19] # Lines to consider in N-1 calculations
  verify_strategy:
    reject_action_threshold: 1.0 # Threshold for the simulated max. rho of action, above which it is rejected
  hybrid_strategies:
    take_the_wheel_threshold: 1.0 # Threshold below which the ML model takes actions for the hybrid agents

rte_case14_realistic:
  thermal_limits: [1000,1000,1000,1000,1000,1000,1000, 760,450, 760,381,380,760,380,760,380,380,380,2000,2000]
  ts_in_day: 288 #Number of timesteps in a grid2op day
  n_subs: 14
  n_objects: 56
  sub_info: [3, 6, 4, 6, 5, 6, 3, 2, 5, 3, 3, 3, 4, 3]
  gen_pos_topo_vect: [ 7, 11, 28, 34,  2]
  load_pos_topo_vect: [ 8, 12, 18, 23, 29, 39, 42, 45, 48, 52, 55]
  line_or_pos_topo_vect: [ 0,  1,  4,  5,  6, 10, 15, 24, 25, 26, 35, 36, 41, 47, 51, 16, 17, 22, 31, 38]
  line_ex_pos_topo_vect: [ 3, 19,  9, 13, 20, 14, 21, 43, 46, 49, 40, 53, 44, 50, 54, 30, 37, 27, 33, 32]
  line_or_to_subid: [0, 0, 1, 1, 1, 2, 3, 5, 5, 5, 8, 8, 9, 11, 12, 3, 3, 4, 6, 8]
  line_ex_to_subid: [1, 4, 2, 3, 4, 3, 4, 10, 11, 12, 9, 13, 10, 12, 13, 6, 8, 5, 7, 6]

data_processing:
  buffer_size: 10000 # Max. number of datapoints in the buffer used to shuffle file contents
  output_file_size: 500 # Number of datapoints in output size

training:
  settings:
    train_log_freq: 2000 #How often to log the training set statistics
    val_log_freq: 50000 #How often to evaluate the validation set
    dp_per_val_log: 20000 # How many datapoints to use per val logging
    advanced_val_analysis: true
    line_outages_considered: [-1, 0, 1, 2, 3, 4, 5, 6, 12]
  hyperparams:
    model_type: GCN  #Should be GCN or FCNN
    n_epoch: 100
    lr: 5.0E-4
    N_node_hidden: 128 #Size of hidden layers in model
    LReLu_neg_slope: 0.1
    batch_size: 64
    label_smoothing_alpha: 0 #Controls the extent of label smoothing
    weight_init_std: 3
    weight_decay: 0
    early_stopping_patience: 20 #stop training when max. val. macro accuracy
    #valid hasn't improved
<<<<<<< HEAD
    very_early_filter_step: 300000
=======
    very_early_filter_step: 200000
>>>>>>> 65bdae84
    very_early_filter_threshold: 0.4
    label_weights:
      type: Y_AND_P
      non_masked_weight: 0.1
  constants:
    estimated_train_size: 36497 #Used for estimating tqdm duration
  GCN:
    hyperparams:
      network_type: heterogeneous #Should be a str as defined in training.models.GCN.NetworkType
      N_GCN_layers: 8
      aggr: add #Aggregation function: should be 'add' or 'mean'
      layer_type: SAGEConv
      GINConv_nn_depth : 2
    constants:
      N_f_gen: 3 #Number of generator features
      N_f_load: 3 #Number of load features
      N_f_endpoint: 6 #Number of endpoint (origin/extremity) features
  FCNN:
    hyperparams:
      N_layers: 4
    constants:
      size_in: 344
      size_out: 56
  wandb:
    model_name: test #GCN_test_diff_label_weights
    model_tags: [test] #[GCN, different_label_weights]
    group: null
    project: msc_thesis_gnn_power
    entity: mattholomew
    mode: online<|MERGE_RESOLUTION|>--- conflicted
+++ resolved
@@ -44,8 +44,8 @@
 training:
   settings:
     train_log_freq: 2000 #How often to log the training set statistics
-    val_log_freq: 50000 #How often to evaluate the validation set
-    dp_per_val_log: 20000 # How many datapoints to use per val logging
+    val_log_freq: 20000 #How often to evaluate the validation set
+    dp_per_val_log: 5000 # How many datapoints to use per val logging
     advanced_val_analysis: true
     line_outages_considered: [-1, 0, 1, 2, 3, 4, 5, 6, 12]
   hyperparams:
@@ -58,14 +58,8 @@
     label_smoothing_alpha: 0 #Controls the extent of label smoothing
     weight_init_std: 3
     weight_decay: 0
-    early_stopping_patience: 20 #stop training when max. val. macro accuracy
+    early_stopping_patience: 50 #stop training when max. val. macro accuracy
     #valid hasn't improved
-<<<<<<< HEAD
-    very_early_filter_step: 300000
-=======
-    very_early_filter_step: 200000
->>>>>>> 65bdae84
-    very_early_filter_threshold: 0.4
     label_weights:
       type: Y_AND_P
       non_masked_weight: 0.1
