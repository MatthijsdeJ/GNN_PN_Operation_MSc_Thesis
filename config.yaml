paths:
  rte_case14_realistic: data/rte_case14_realistic/
  evaluation_log: data/simulation/test.log
  data_split: data/data_split/
  data:
    raw: data/raw_selection/mixed/
    processed: data/processed/mixed/
  wandb: data/wandb/
  model: models/error_analysis

simulation:
  disable_line: -1 # Index of line to be disabled; -1 indicates no line
  n_chronics: 1000
  partition: val #train, val, test, all
  seed: 1 # Environment seed
  save_data: false # Whether to save action datapoinst
  activity_threshold: 0.97 # Threshold below which agents take do-nothing actions; also used as a threshold for logging
  strategy: greedy
  NMinusOne_strategy:
    N0_rho_threshold: 1.0 # N-0 rho robustness threshold
    line_idxs_to_consider_N-1: [0, 1, 2, 3, 4, 5, 6, 10, 12, 13, 15, 16, 19] # Lines to consider in N-1 calculations
  verify_strategy:
    reject_action_threshold: 1.0 # Threshold for the simulated max. rho of action, above which it is rejected
  hybrid_strategies:
    take_the_wheel_threshold: 1.0 # Threshold below which the ML model takes actions for the hybrid agents

rte_case14_realistic:
  thermal_limits: [1000,1000,1000,1000,1000,1000,1000, 760,450, 760,381,380,760,380,760,380,380,380,2000,2000]
  ts_in_day: 288 #Number of timesteps in a grid2op day
  n_subs: 14
  n_objects: 56
  sub_info: [3, 6, 4, 6, 5, 6, 3, 2, 5, 3, 3, 3, 4, 3]
  gen_pos_topo_vect: [ 7, 11, 28, 34,  2]
  load_pos_topo_vect: [ 8, 12, 18, 23, 29, 39, 42, 45, 48, 52, 55]
  line_or_pos_topo_vect: [ 0,  1,  4,  5,  6, 10, 15, 24, 25, 26, 35, 36, 41, 47, 51, 16, 17, 22, 31, 38]
  line_ex_pos_topo_vect: [ 3, 19,  9, 13, 20, 14, 21, 43, 46, 49, 40, 53, 44, 50, 54, 30, 37, 27, 33, 32]
  line_or_to_subid: [0, 0, 1, 1, 1, 2, 3, 5, 5, 5, 8, 8, 9, 11, 12, 3, 3, 4, 6, 8]
  line_ex_to_subid: [1, 4, 2, 3, 4, 3, 4, 10, 11, 12, 9, 13, 10, 12, 13, 6, 8, 5, 7, 6]

data_processing:
  buffer_size: 10000 # Max. number of datapoints in the buffer used to shuffle file contents
  output_file_size: 500 # Number of datapoints in output size

training:
  settings:
    train_log_freq: 2000 #How often to log the training set statistics
    val_log_freq: 50000 #How often to evaluate the validation set
    dp_per_val_log: 20000 # How many datapoints to use per val logging
    advanced_val_analysis: true
    line_outages_considered: [-1, 0, 1, 2, 3, 4, 5, 6, 12]
  hyperparams:
    model_type: GCN  #Should be GCN or FCNN
    n_epoch: 100
    lr: 5.0E-4
    N_node_hidden: 128 #Size of hidden layers in model
    LReLu_neg_slope: 0.1
    batch_size: 64
    label_smoothing_alpha: 0 #Controls the extent of label smoothing
    weight_init_std: 3
    weight_decay: 0
    early_stopping_patience: 20 #stop training when max. val. macro accuracy
    #valid hasn't improved
<<<<<<< HEAD
    very_early_filter_step: 300000
=======
    very_early_filter_step: 200000
>>>>>>> 65bdae84
    very_early_filter_threshold: 0.4
    label_weights:
      type: Y_AND_P
      non_masked_weight: 0.1
  constants:
    estimated_train_size: 36497 #Used for estimating tqdm duration
  GCN:
    hyperparams:
      network_type: heterogeneous #Should be a str as defined in training.models.GCN.NetworkType
      N_GCN_layers: 8
      aggr: add #Aggregation function: should be 'add' or 'mean'
      layer_type: SAGEConv
      GINConv_nn_depth : 2
    constants:
      N_f_gen: 3 #Number of generator features
      N_f_load: 3 #Number of load features
      N_f_endpoint: 6 #Number of endpoint (origin/extremity) features
  FCNN:
    hyperparams:
      N_layers: 4
    constants:
      size_in: 344
      size_out: 56
  wandb:
    model_name: test #GCN_test_diff_label_weights
    model_tags: [test] #[GCN, different_label_weights]
    group: null
    project: msc_thesis_gnn_power
    entity: mattholomew
    mode: online<|MERGE_RESOLUTION|>--- conflicted
+++ resolved
@@ -58,13 +58,9 @@
     label_smoothing_alpha: 0 #Controls the extent of label smoothing
     weight_init_std: 3
     weight_decay: 0
-    early_stopping_patience: 20 #stop training when max. val. macro accuracy
+    early_stopping_patience: 50 #stop training when max. val. macro accuracy
     #valid hasn't improved
-<<<<<<< HEAD
     very_early_filter_step: 300000
-=======
-    very_early_filter_step: 200000
->>>>>>> 65bdae84
     very_early_filter_threshold: 0.4
     label_weights:
       type: Y_AND_P
